--- conflicted
+++ resolved
@@ -126,7 +126,8 @@
             compile_args.append('-Werror')
 
         # Value-changing conversions should always be explicit.
-        #compile_args.append('-Werror=conversion')
+        #comment if errors
+        compile_args.append('-Werror=conversion')
 
         # Note that (i > -1) is false if i is unsigned (-1 will be converted to
         # a large positive value). We certainly don't want to do this by
@@ -140,20 +141,15 @@
                      'requests',
                      'defusedxml',
                      'dugong >= 3.4, < 4.0',
-<<<<<<< HEAD
-                     'llfuse >= 1.0, < 2.0',
-                     'google-api-python-client >= 1.4.2']
-
-=======
                      'google-auth',
                      'google-auth-oauthlib',
 
                      # Need trio.lowlevel
                      'trio >= 0.15',
-                     'pyfuse3 >= 3.0, < 4.0' ]
+                     'pyfuse3 >= 3.0, < 4.0',
+                     'google-api-python-client >= 1.4.2']
     if sys.version_info < (3, 7, 0):
         required_pkgs.append('async_generator')
->>>>>>> a3f10e37
 
     setuptools.setup(
           name='s3ql',
