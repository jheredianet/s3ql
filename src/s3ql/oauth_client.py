'''
oauth_client.py - this file is part of S3QL.

Copyright © 2008 Nikolaus Rath <Nikolaus@rath.org>

This work can be distributed under the terms of the GNU GPLv3.
'''

from .logging import logging, setup_logging, QuietError
from .parse_args import ArgumentParser

from oauth2client.client import OAuth2WebServerFlow
from oauth2client.client import AccessTokenCredentials
from  oauth2client.client import OOB_CALLBACK_URN
from .common import OAUTH_CLIENT_ID, OAUTH_CLIENT_SECRET
<<<<<<< HEAD

=======
from google_auth_oauthlib.flow import InstalledAppFlow
>>>>>>> c9b0a376
import sys
import textwrap
import requests

log = logging.getLogger(__name__)


def parse_args(args):
    '''Parse command line'''

    parser = ArgumentParser(
        description=textwrap.dedent('''\
        Obtain OAuth2 refresh token for Google Storage
        '''))

    parser.add_log()
    parser.add_debug()
    parser.add_quiet()
    parser.add_version()
    parser.add_oauth()

    options =  parser.parse_args(args)
    if options.client_id == '':
        options.client_id = OAUTH_CLIENT_ID
    if options.client_secret == '':
        options.client_secret = OAUTH_CLIENT_SECRET
    return options

def _log_response(r):
    '''Log server response'''

    if not log.isEnabledFor(logging.DEBUG):
        return

    s = [ 'Server response:',
          '%03d %s' % (r.status_code, r.reason) ]
    for tup in r.headers.items():
        s.append('%s: %s' % tup)

    s.append('')
    s.append(r.text)

    log.debug('\n'.join(s))

def _parse_response(r):

    _log_response(r)
    if r.status_code != requests.codes.ok:
        raise QuietError('Connection failed with: %d %s'
                         % (r.status_code, r.reason))

    return r.json()



def googleDrive(options):
    flow = OAuth2WebServerFlow(client_id=options.client_id,
                           client_secret=options.client_secret,
                           scope='https://www.googleapis.com/auth/drive',
                           redirect_uri=OOB_CALLBACK_URN)

    authorize_url = flow.step1_get_authorize_url()
    print(textwrap.fill('Go to the following link in your browser: %s' % authorize_url))
    code = input('Enter verification code: ').strip()
    credentials = flow.step2_exchange(code)
    print("your S3QL Credentials are:")
    print("user: %s" % options.client_id)
    print("password: %s:%s" % (options.client_secret,credentials.refresh_token))



<<<<<<< HEAD

def googleStorage(options):
    cli = requests.Session()

    # We need full control in order to be able to update metadata
    # cf. https://stackoverflow.com/questions/24718787
    r = cli.post('https://accounts.google.com/o/oauth2/device/code',
                 data={ 'client_id': options.client_id,
                        'scope': 'https://www.googleapis.com/auth/devstorage.full_control' },
                 verify=True, allow_redirects=False, timeout=20)
    req_json = _parse_response(r)

    print(textwrap.fill('Please open %s in your browser and enter the following '
                        'user code: %s' % (req_json['verification_url'],
                                           req_json['user_code'])))

    while True:
        log.debug('polling..')
        time.sleep(req_json['interval'])

        r = cli.post('https://accounts.google.com/o/oauth2/token',
                     data={ 'client_id': options.client_id,
                            'client_secret': options.client_secret,
                            'code': req_json['device_code'],
                            'grant_type': 'http://oauth.net/grant_type/device/1.0' },
                     verify=True, allow_redirects=False, timeout=20)
        resp_json = _parse_response(r)
        r.close()

        if 'error' in resp_json:
            if resp_json['error'] == 'authorization_pending':
                continue
            else:
                raise QuietError('Authentication failed: ' + resp_json['error'])
        else:
            break

    print('Success. Your refresh token is:\n',
          resp_json['refresh_token'])


def main(args=None):

    if args is None:
        args = sys.argv[1:]

    options = parse_args(args)
    setup_logging(options)
    if options.oauth_type == 'google-storage':
        googleStorage(options)
    elif options.oauth_type == 'google-drive':
        googleDrive(options)
    else:
        raise QuietError('Invalid oauth type : ' + options.oauth_type)
=======
    # We need full control in order to be able to update metadata
    # cf. https://stackoverflow.com/questions/24718787
    flow = InstalledAppFlow.from_client_config(
        client_config={
              "installed": {
                  "client_id": OAUTH_CLIENT_ID,
                  "client_secret": OAUTH_CLIENT_SECRET,
                  "redirect_uris": ["http://localhost", "urn:ietf:wg:oauth:2.0:oob"],
                  "auth_uri": "https://accounts.google.com/o/oauth2/auth",
                  "token_uri": "https://accounts.google.com/o/oauth2/token"
              }
        },
        scopes=['https://www.googleapis.com/auth/devstorage.full_control'])

    credentials = flow.run_local_server(open_browser=True)

    print('Success. Your refresh token is:\n', credentials.refresh_token)
>>>>>>> c9b0a376
<|MERGE_RESOLUTION|>--- conflicted
+++ resolved
@@ -13,11 +13,7 @@
 from oauth2client.client import AccessTokenCredentials
 from  oauth2client.client import OOB_CALLBACK_URN
 from .common import OAUTH_CLIENT_ID, OAUTH_CLIENT_SECRET
-<<<<<<< HEAD
-
-=======
 from google_auth_oauthlib.flow import InstalledAppFlow
->>>>>>> c9b0a376
 import sys
 import textwrap
 import requests
@@ -87,64 +83,7 @@
     print("user: %s" % options.client_id)
     print("password: %s:%s" % (options.client_secret,credentials.refresh_token))
 
-
-
-<<<<<<< HEAD
-
 def googleStorage(options):
-    cli = requests.Session()
-
-    # We need full control in order to be able to update metadata
-    # cf. https://stackoverflow.com/questions/24718787
-    r = cli.post('https://accounts.google.com/o/oauth2/device/code',
-                 data={ 'client_id': options.client_id,
-                        'scope': 'https://www.googleapis.com/auth/devstorage.full_control' },
-                 verify=True, allow_redirects=False, timeout=20)
-    req_json = _parse_response(r)
-
-    print(textwrap.fill('Please open %s in your browser and enter the following '
-                        'user code: %s' % (req_json['verification_url'],
-                                           req_json['user_code'])))
-
-    while True:
-        log.debug('polling..')
-        time.sleep(req_json['interval'])
-
-        r = cli.post('https://accounts.google.com/o/oauth2/token',
-                     data={ 'client_id': options.client_id,
-                            'client_secret': options.client_secret,
-                            'code': req_json['device_code'],
-                            'grant_type': 'http://oauth.net/grant_type/device/1.0' },
-                     verify=True, allow_redirects=False, timeout=20)
-        resp_json = _parse_response(r)
-        r.close()
-
-        if 'error' in resp_json:
-            if resp_json['error'] == 'authorization_pending':
-                continue
-            else:
-                raise QuietError('Authentication failed: ' + resp_json['error'])
-        else:
-            break
-
-    print('Success. Your refresh token is:\n',
-          resp_json['refresh_token'])
-
-
-def main(args=None):
-
-    if args is None:
-        args = sys.argv[1:]
-
-    options = parse_args(args)
-    setup_logging(options)
-    if options.oauth_type == 'google-storage':
-        googleStorage(options)
-    elif options.oauth_type == 'google-drive':
-        googleDrive(options)
-    else:
-        raise QuietError('Invalid oauth type : ' + options.oauth_type)
-=======
     # We need full control in order to be able to update metadata
     # cf. https://stackoverflow.com/questions/24718787
     flow = InstalledAppFlow.from_client_config(
@@ -162,4 +101,18 @@
     credentials = flow.run_local_server(open_browser=True)
 
     print('Success. Your refresh token is:\n', credentials.refresh_token)
->>>>>>> c9b0a376
+
+
+def main(args=None):
+
+    if args is None:
+        args = sys.argv[1:]
+
+    options = parse_args(args)
+    setup_logging(options)
+    if options.oauth_type == 'google-storage':
+        googleStorage(options)
+    elif options.oauth_type == 'google-drive':
+        googleDrive(options)
+    else:
+        raise QuietError('Invalid oauth type : ' + options.oauth_type)    