--- conflicted
+++ resolved
@@ -8,10 +8,6 @@
 
 from .logging import logging, setup_logging, QuietError
 from .parse_args import ArgumentParser
-<<<<<<< HEAD
-
-=======
->>>>>>> 34ac6502
 from oauth2client.client import OAuth2WebServerFlow
 from oauth2client.client import AccessTokenCredentials
 from  oauth2client.client import OOB_CALLBACK_URN
@@ -78,20 +74,6 @@
                            client_secret=options.client_secret,
                            scope='https://www.googleapis.com/auth/drive',
                            redirect_uri=OOB_CALLBACK_URN)
-<<<<<<< HEAD
-
-    authorize_url = flow.step1_get_authorize_url()
-    print(textwrap.fill('Go to the following link in your browser: %s' % authorize_url))
-    code = input('Enter verification code: ').strip()
-    credentials = flow.step2_exchange(code)
-    print("your S3QL Credentials are:")
-    print("user: %s" % options.client_id)
-    print("password: %s:%s" % (options.client_secret,credentials.refresh_token))
-
-def googleStorage(options):
-    # We need full control in order to be able to update metadata
-    # cf. https://stackoverflow.com/questions/24718787
-=======
 
     authorize_url = flow.step1_get_authorize_url()
     print(textwrap.fill('Go to the following link in your browser: %s' % authorize_url))
@@ -105,7 +87,6 @@
 
 
 def googleStorage(options):
->>>>>>> 34ac6502
     flow = InstalledAppFlow.from_client_config(
         client_config={
               "installed": {
@@ -135,8 +116,4 @@
     elif options.oauth_type == 'google-drive':
         googleDrive(options)
     else:
-<<<<<<< HEAD
-        raise QuietError('Invalid oauth type : ' + options.oauth_type)    
-=======
-        raise QuietError('Invalid oauth type : ' + options.oauth_type)
->>>>>>> 34ac6502
+        raise QuietError('Invalid oauth type : ' + options.oauth_type)