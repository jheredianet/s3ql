--- conflicted
+++ resolved
@@ -554,31 +554,22 @@
         
             self.conn.execute('CREATE TEMPORARY TABLE missing AS '
                               'SELECT id FROM objects EXCEPT SELECT id FROM obj_ids')
-<<<<<<< HEAD
+            moved_inodes = set()
             for (obj_id,) in self.conn.query('SELECT * FROM missing'):
                 self.found_errors = True
                 self.log_error("object %s only exists in table but not in bucket, deleting", obj_id)
-                self.log_error("The following files may lack data and have been moved to /lost+found:")
+                
                 # FIXME: Use names table
                 for (id_,) in self.conn.query('SELECT inode FROM blocks WHERE obj_id=?', (obj_id,)):
-                    for (name, id_p) in self.conn.query('SELECT name, parent_inode FROM contents JOIN names '
-                                                        'ON name_id == names.id WHERE inode=?', (id_,)):
-=======
-            moved_inodes = set()
-            for (obj_id,) in self.conn.query('SELECT * FROM missing'):
-                self.found_errors = True
-                self.log_error("object %s only exists in table but not in bucket, deleting", obj_id)
-                for (id_,) in self.conn.query('SELECT inode FROM blocks WHERE obj_id=?', (obj_id,)):
-                    
+
                     # Same file may lack several blocks, but we want to move it 
                     # only once
                     if id_ in moved_inodes:
                         continue
                     moved_inodes.add(id_)
                       
-                    for (name, id_p) in self.conn.query('SELECT name, parent_inode FROM contents '
-                                                        'WHERE inode=?', (id_,)):
->>>>>>> f503e383
+                    for (name, id_p) in self.conn.query('SELECT name, parent_inode FROM contents JOIN names '
+                                                        'ON name_id == names.id WHERE inode=?', (id_,)):
                         path = get_path(id_p, self.conn, name)
                         self.log_error("File may lack data, moved to /lost+found: %s", path)
                         (_, newname) = self.resolve_free(b"/lost+found",
