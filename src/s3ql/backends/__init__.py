--- conflicted
+++ resolved
@@ -6,12 +6,8 @@
 This work can be distributed under the terms of the GNU GPLv3.
 '''
 
-<<<<<<< HEAD
-from . import local, s3, gs, s3c, swift, rackspace, swiftks , gdrive
-=======
-from . import local, s3, gs, s3c, swift, rackspace, swiftks
+from . import local, s3, gs, s3c, swift, rackspace, swiftks, gdrive
 from .b2.b2_backend import B2Backend
->>>>>>> a3f10e37
 
 #: Mapping from storage URL prefixes to backend classes
 prefix_map = { 's3': s3.Backend,
@@ -21,10 +17,7 @@
                'swift': swift.Backend,
                'swiftks': swiftks.Backend,
                'rackspace': rackspace.Backend,
-<<<<<<< HEAD
+               'b2': B2Backend,
                'gdrive': gdrive.Backend }
-=======
-               'b2': B2Backend }
->>>>>>> a3f10e37
 
-__all__ = [ 'common', 'pool', 'comprenc' ] + list(prefix_map.keys())+__all__ = [ 'common', 'pool', 'comprenc' ] + list(prefix_map.keys())
