--- conflicted
+++ resolved
@@ -9,13 +9,9 @@
 from .logging import logging, setup_logging
 from .common import assert_fs_owner, pretty_print_size
 from .parse_args import ArgumentParser
-<<<<<<< HEAD
 from prometheus_client import start_http_server, Metric, REGISTRY
 import time
-import llfuse
-=======
 import pyfuse3
->>>>>>> a3f10e37
 import struct
 import sys
 
@@ -27,7 +23,6 @@
     parser = ArgumentParser(
         description="Print file system statistics.")
 
-    parser.add_log()
     parser.add_debug()
     parser.add_quiet()
     parser.add_version()
@@ -60,40 +55,16 @@
         pprint = pretty_print_size
 
     ctrlfile = assert_fs_owner(options.mountpoint, mountpoint=True)
-<<<<<<< HEAD
-    if options.prometheus_exporter:        
+
+    # Use a decent sized buffer, otherwise the statistics have to be
+    # calculated three(!) times because we need to invoke getxattr
+    # three times.
+    if options.prometheus_exporter:
         start_http_server(options.prometheus_port)
         REGISTRY.register(S3QLStatsCollector(ctrlfile))
         while True: time.sleep(1)
     else:
-        buf = llfuse.getxattr(ctrlfile, 's3qlstat', size_guess=256)
-
-        (entries, blocks, inodes, fs_size, dedup_size,
-        compr_size, db_size, cache_cnt, cache_size, dirty_cnt,
-        dirty_size, removal_cnt) = struct.unpack('QQQQQQQQQQQQ', buf)
-        p_dedup = dedup_size * 100 / fs_size if fs_size else 0
-        p_compr_1 = compr_size * 100 / fs_size if fs_size else 0
-        p_compr_2 = compr_size * 100 / dedup_size if dedup_size else 0
-        print ('Directory entries:    %d' % entries,
-            'Inodes:               %d' % inodes,
-            'Data blocks:          %d' % blocks,
-            'Total data size:      %s' % pprint(fs_size),
-            'After de-duplication: %s (%.2f%% of total)'
-                % (pprint(dedup_size), p_dedup),
-            'After compression:    %s (%.2f%% of total, %.2f%% of de-duplicated)'
-                % (pprint(compr_size), p_compr_1, p_compr_2),
-            'Database size:        %s (uncompressed)' % pprint(db_size),
-            'Cache size:           %s, %d entries' % (pprint(cache_size), cache_cnt),
-            'Cache size (dirty):   %s, %d entries' % (pprint(dirty_size), dirty_cnt),
-            'Queued object removals: %d' % (removal_cnt,),
-            sep='\n')
-    
-=======
-
-    # Use a decent sized buffer, otherwise the statistics have to be
-    # calculated three(!) times because we need to invoke getxattr
-    # three times.
-    buf = pyfuse3.getxattr(ctrlfile, 's3qlstat', size_guess=256)
+        buf = pyfuse3.getxattr(ctrlfile, 's3qlstat', size_guess=256)
 
     (entries, blocks, inodes, fs_size, dedup_size,
      compr_size, db_size, cache_cnt, cache_size, dirty_cnt,
@@ -114,7 +85,6 @@
            'Cache size (dirty):   %s, %d entries' % (pprint(dirty_size), dirty_cnt),
            'Queued object removals: %d' % (removal_cnt,),
            sep='\n')
->>>>>>> a3f10e37
 
 
 if __name__ == '__main__':
@@ -172,5 +142,4 @@
 
         metric = Metric('svc_queue_removal','Cache size', 'summary')
         metric.add_sample('svc_queue_removal_count',value=removal_cnt, labels={})
-        yield metric
-        +        yield metric