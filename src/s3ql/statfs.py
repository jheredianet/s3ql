--- conflicted
+++ resolved
@@ -56,93 +56,9 @@
 
     ctrlfile = assert_fs_owner(options.mountpoint, mountpoint=True)
 
-    if options.prometheus_exporter:        
-        start_http_server(options.prometheus_port)
-        REGISTRY.register(S3QLStatsCollector(ctrlfile))
-        while True: time.sleep(1)
-    else:
     # Use a decent sized buffer, otherwise the statistics have to be
     # calculated three(!) times because we need to invoke getxattr
     # three times.
-<<<<<<< HEAD
-        buf = pyfuse3.getxattr(ctrlfile, 's3qlstat', size_guess=256)
-
-        (entries, blocks, inodes, fs_size, dedup_size,
-        compr_size, db_size, cache_cnt, cache_size, dirty_cnt,
-        dirty_size, removal_cnt) = struct.unpack('QQQQQQQQQQQQ', buf)
-        p_dedup = dedup_size * 100 / fs_size if fs_size else 0
-        p_compr_1 = compr_size * 100 / fs_size if fs_size else 0
-        p_compr_2 = compr_size * 100 / dedup_size if dedup_size else 0
-        print ('Directory entries:    %d' % entries,
-            'Inodes:               %d' % inodes,
-            'Data blocks:          %d' % blocks,
-            'Total data size:      %s' % pprint(fs_size),
-            'After de-duplication: %s (%.2f%% of total)'
-                % (pprint(dedup_size), p_dedup),
-            'After compression:    %s (%.2f%% of total, %.2f%% of de-duplicated)'
-                % (pprint(compr_size), p_compr_1, p_compr_2),
-            'Database size:        %s (uncompressed)' % pprint(db_size),
-            'Cache size:           %s, %d entries' % (pprint(cache_size), cache_cnt),
-            'Cache size (dirty):   %s, %d entries' % (pprint(dirty_size), dirty_cnt),
-            'Queued object removals: %d' % (removal_cnt,),
-            sep='\n')
-
-
-class S3QLStatsCollector(object):
-    def __init__(self, ctrlfile):
-        self.ctrlfile=ctrlfile
-
-    def collect(self):
-        # Use a decent sized buffer, otherwise the statistics have to be
-        # calculated three(!) times because we need to invoke getxattr
-        # three times.
-        buf = llfuse.getxattr(self.ctrlfile, 's3qlstat', size_guess=256)
-
-        (entries, blocks, inodes, fs_size, dedup_size,
-        compr_size, db_size, cache_cnt, cache_size, dirty_cnt,
-        dirty_size, removal_cnt) = struct.unpack('QQQQQQQQQQQQ', buf)
-        p_dedup = dedup_size * 100 / fs_size if fs_size else 0
-        p_compr_1 = compr_size * 100 / fs_size if fs_size else 0
-        p_compr_2 = compr_size * 100 / dedup_size if dedup_size else 0
-
-        metric = Metric('svc_directory_entires','Directory entries', 'summary')
-        metric.add_sample('svc_directory_entries_count',value=entries, labels={})
-        yield metric
-
-        metric = Metric('svc_inodes','Inodes', 'summary')
-        metric.add_sample('svc_inodes_count',value=inodes, labels={})
-        yield metric
-
-        metric = Metric('svc_data_blocks','Data blocks', 'summary')
-        metric.add_sample('svc_data_blocks_count',value=blocks, labels={})
-        yield metric
-
-        metric = Metric('svc_data_size','Data size', 'summary')
-        metric.add_sample('svc_data_size_total',value=fs_size, labels={})
-        metric.add_sample('svc_data_size_after_dedup',value=dedup_size, labels={})
-        metric.add_sample('svc_data_size_after_dedup_percent',value=p_dedup, labels={})
-        metric.add_sample('svc_data_size_after_compress',value=compr_size, labels={})
-        metric.add_sample('svc_data_size_after_compress_percent_total',value=p_compr_1, labels={})
-        metric.add_sample('svc_data_size_after_compress_percent_dedup',value=p_compr_2, labels={})
-        yield metric
-
-
-        metric = Metric('svc_database_size','Database size', 'summary')
-        metric.add_sample('svc_database_size_count_uncompress',value=db_size, labels={})
-        yield metric
-
-        metric = Metric('svc_cache_size','Cache size', 'summary')
-        metric.add_sample('svc_cache_size_count',value=cache_size, labels={})
-        metric.add_sample('svc_cache_size_count_entries',value=cache_cnt, labels={})
-        metric.add_sample('svc_cache_size_dirty_count',value=dirty_size, labels={})
-        metric.add_sample('svc_cache_size_dirty_count_entries',value=dirty_cnt, labels={})
-        yield metric
-
-        metric = Metric('svc_queue_removal','Cache size', 'summary')
-        metric.add_sample('svc_queue_removal_count',value=removal_cnt, labels={})
-        yield metric
-        
-=======
     if options.prometheus_exporter:
         start_http_server(options.prometheus_port)
         REGISTRY.register(S3QLStatsCollector(ctrlfile))
@@ -169,7 +85,6 @@
            'Cache size (dirty):   %s, %d entries' % (pprint(dirty_size), dirty_cnt),
            'Queued object removals: %d' % (removal_cnt,),
            sep='\n')
->>>>>>> 34ac6502
 
 
 if __name__ == '__main__':
