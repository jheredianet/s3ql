--- conflicted
+++ resolved
@@ -6,13 +6,7 @@
 This program can be distributed under the terms of the GNU GPLv3.
 '''
 
-<<<<<<< HEAD
-
-from .common import sha256_fh, BUFSIZE, QuietError
-=======
-from __future__ import division, print_function, absolute_import
 from .common import sha256_fh, BUFSIZE
->>>>>>> f11bd38d
 from .database import NoSuchRowError
 from collections import OrderedDict
 from queue import Queue
@@ -549,14 +543,6 @@
                         el.dirty = False
                         self.size += el.size
 
-<<<<<<< HEAD
-                    except NoSuchObject:
-                        raise QuietError('Backend claims that object %d does not exist, data '
-                                         'may be corrupted or inconsistent. fsck required.'
-                                         % obj_id) from None
-                        
-=======
->>>>>>> f11bd38d
                     except:
                         if el is not None:
                             el.unlink()
